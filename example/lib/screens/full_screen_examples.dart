--- conflicted
+++ resolved
@@ -158,7 +158,7 @@
   const FullScreenWrapper(
       {this.imageProvider,
         this.loadingChild,
-        this.backgroundColor,
+        this.backgroundDecoration,
         this.minScale,
         this.maxScale,
         this.initialScale});
@@ -169,18 +169,6 @@
   final dynamic minScale;
   final dynamic maxScale;
   final dynamic initialScale;
-
-<<<<<<< HEAD
-
-=======
-  const FullScreenWrapper(
-      {this.imageProvider,
-      this.loadingChild,
-      this.backgroundDecoration,
-      this.minScale,
-      this.maxScale,
-      this.initialScale});
->>>>>>> 8008ba6d
 
   @override
   Widget build(BuildContext context) {

# Generated by pub
# See https://www.dartlang.org/tools/pub/glossary#lockfile
packages:
  after_layout:
    dependency: "direct main"
    description:
      name: after_layout
      url: "https://pub.dartlang.org"
    source: hosted
    version: "1.0.7"
  analyzer:
    dependency: transitive
    description:
      name: analyzer
      url: "https://pub.dartlang.org"
    source: hosted
<<<<<<< HEAD
    version: "0.33.3+2"
=======
    version: "0.34.1"
>>>>>>> e06cfb1a
  args:
    dependency: transitive
    description:
      name: args
      url: "https://pub.dartlang.org"
    source: hosted
    version: "1.5.1"
  async:
    dependency: transitive
    description:
      name: async
      url: "https://pub.dartlang.org"
    source: hosted
    version: "2.0.8"
  boolean_selector:
    dependency: transitive
    description:
      name: boolean_selector
      url: "https://pub.dartlang.org"
    source: hosted
    version: "1.0.4"
  charcode:
    dependency: transitive
    description:
      name: charcode
      url: "https://pub.dartlang.org"
    source: hosted
    version: "1.1.2"
  collection:
    dependency: transitive
    description:
      name: collection
      url: "https://pub.dartlang.org"
    source: hosted
    version: "1.14.11"
  convert:
    dependency: transitive
    description:
      name: convert
      url: "https://pub.dartlang.org"
    source: hosted
    version: "2.1.1"
  crypto:
    dependency: transitive
    description:
      name: crypto
      url: "https://pub.dartlang.org"
    source: hosted
    version: "2.0.6"
  csslib:
    dependency: transitive
    description:
      name: csslib
      url: "https://pub.dartlang.org"
    source: hosted
    version: "0.14.6"
  flutter:
    dependency: "direct main"
    description: flutter
    source: sdk
    version: "0.0.0"
  flutter_test:
    dependency: "direct dev"
    description: flutter
    source: sdk
    version: "0.0.0"
  front_end:
    dependency: transitive
    description:
      name: front_end
      url: "https://pub.dartlang.org"
    source: hosted
<<<<<<< HEAD
    version: "0.1.6+5"
=======
    version: "0.1.8"
>>>>>>> e06cfb1a
  glob:
    dependency: transitive
    description:
      name: glob
      url: "https://pub.dartlang.org"
    source: hosted
    version: "1.1.7"
  html:
    dependency: transitive
    description:
      name: html
      url: "https://pub.dartlang.org"
    source: hosted
    version: "0.13.3+3"
  http:
    dependency: transitive
    description:
      name: http
      url: "https://pub.dartlang.org"
    source: hosted
    version: "0.12.0"
  http_multi_server:
    dependency: transitive
    description:
      name: http_multi_server
      url: "https://pub.dartlang.org"
    source: hosted
    version: "2.0.5"
  http_parser:
    dependency: transitive
    description:
      name: http_parser
      url: "https://pub.dartlang.org"
    source: hosted
    version: "3.1.3"
  io:
    dependency: transitive
    description:
      name: io
      url: "https://pub.dartlang.org"
    source: hosted
    version: "0.3.3"
  js:
    dependency: transitive
    description:
      name: js
      url: "https://pub.dartlang.org"
    source: hosted
    version: "0.6.1+1"
  json_rpc_2:
    dependency: transitive
    description:
      name: json_rpc_2
      url: "https://pub.dartlang.org"
    source: hosted
    version: "2.0.9"
  kernel:
    dependency: transitive
    description:
      name: kernel
      url: "https://pub.dartlang.org"
    source: hosted
<<<<<<< HEAD
    version: "0.3.6+5"
=======
    version: "0.3.8"
>>>>>>> e06cfb1a
  logging:
    dependency: transitive
    description:
      name: logging
      url: "https://pub.dartlang.org"
    source: hosted
    version: "0.11.3+2"
  matcher:
    dependency: transitive
    description:
      name: matcher
      url: "https://pub.dartlang.org"
    source: hosted
    version: "0.12.3+1"
  meta:
    dependency: transitive
    description:
      name: meta
      url: "https://pub.dartlang.org"
    source: hosted
    version: "1.1.6"
  mime:
    dependency: transitive
    description:
      name: mime
      url: "https://pub.dartlang.org"
    source: hosted
    version: "0.9.6+2"
  multi_server_socket:
    dependency: transitive
    description:
      name: multi_server_socket
      url: "https://pub.dartlang.org"
    source: hosted
    version: "1.0.2"
  node_preamble:
    dependency: transitive
    description:
      name: node_preamble
      url: "https://pub.dartlang.org"
    source: hosted
    version: "1.4.4"
  package_config:
    dependency: transitive
    description:
      name: package_config
      url: "https://pub.dartlang.org"
    source: hosted
    version: "1.0.5"
  package_resolver:
    dependency: transitive
    description:
      name: package_resolver
      url: "https://pub.dartlang.org"
    source: hosted
    version: "1.0.6"
  path:
    dependency: transitive
    description:
      name: path
      url: "https://pub.dartlang.org"
    source: hosted
    version: "1.6.2"
  plugin:
    dependency: transitive
    description:
      name: plugin
      url: "https://pub.dartlang.org"
    source: hosted
    version: "0.2.0+3"
  pool:
    dependency: transitive
    description:
      name: pool
      url: "https://pub.dartlang.org"
    source: hosted
    version: "1.3.6"
  pub_semver:
    dependency: transitive
    description:
      name: pub_semver
      url: "https://pub.dartlang.org"
    source: hosted
    version: "1.4.2"
  quiver:
    dependency: transitive
    description:
      name: quiver
      url: "https://pub.dartlang.org"
    source: hosted
    version: "2.0.1"
  shelf:
    dependency: transitive
    description:
      name: shelf
      url: "https://pub.dartlang.org"
    source: hosted
    version: "0.7.4"
  shelf_packages_handler:
    dependency: transitive
    description:
      name: shelf_packages_handler
      url: "https://pub.dartlang.org"
    source: hosted
    version: "1.0.4"
  shelf_static:
    dependency: transitive
    description:
      name: shelf_static
      url: "https://pub.dartlang.org"
    source: hosted
    version: "0.2.8"
  shelf_web_socket:
    dependency: transitive
    description:
      name: shelf_web_socket
      url: "https://pub.dartlang.org"
    source: hosted
    version: "0.2.2+4"
  sky_engine:
    dependency: transitive
    description: flutter
    source: sdk
    version: "0.0.99"
  source_map_stack_trace:
    dependency: transitive
    description:
      name: source_map_stack_trace
      url: "https://pub.dartlang.org"
    source: hosted
    version: "1.1.5"
  source_maps:
    dependency: transitive
    description:
      name: source_maps
      url: "https://pub.dartlang.org"
    source: hosted
    version: "0.10.8"
  source_span:
    dependency: transitive
    description:
      name: source_span
      url: "https://pub.dartlang.org"
    source: hosted
    version: "1.4.1"
  stack_trace:
    dependency: transitive
    description:
      name: stack_trace
      url: "https://pub.dartlang.org"
    source: hosted
    version: "1.9.3"
  stream_channel:
    dependency: transitive
    description:
      name: stream_channel
      url: "https://pub.dartlang.org"
    source: hosted
    version: "1.6.8"
  string_scanner:
    dependency: transitive
    description:
      name: string_scanner
      url: "https://pub.dartlang.org"
    source: hosted
    version: "1.0.4"
  term_glyph:
    dependency: transitive
    description:
      name: term_glyph
      url: "https://pub.dartlang.org"
    source: hosted
    version: "1.0.1"
  test:
    dependency: "direct dev"
    description:
      name: test
      url: "https://pub.dartlang.org"
    source: hosted
    version: "1.5.1+1"
  test_api:
    dependency: transitive
    description:
      name: test_api
      url: "https://pub.dartlang.org"
    source: hosted
    version: "0.2.1"
  test_core:
    dependency: transitive
    description:
      name: test_core
      url: "https://pub.dartlang.org"
    source: hosted
    version: "0.2.0+1"
  typed_data:
    dependency: transitive
    description:
      name: typed_data
      url: "https://pub.dartlang.org"
    source: hosted
    version: "1.1.6"
  utf:
    dependency: transitive
    description:
      name: utf
      url: "https://pub.dartlang.org"
    source: hosted
    version: "0.9.0+5"
  vector_math:
    dependency: transitive
    description:
      name: vector_math
      url: "https://pub.dartlang.org"
    source: hosted
    version: "2.0.8"
  vm_service_client:
    dependency: transitive
    description:
      name: vm_service_client
      url: "https://pub.dartlang.org"
    source: hosted
    version: "0.2.6"
  watcher:
    dependency: transitive
    description:
      name: watcher
      url: "https://pub.dartlang.org"
    source: hosted
    version: "0.9.7+10"
  web_socket_channel:
    dependency: transitive
    description:
      name: web_socket_channel
      url: "https://pub.dartlang.org"
    source: hosted
    version: "1.0.9"
  yaml:
    dependency: transitive
    description:
      name: yaml
      url: "https://pub.dartlang.org"
    source: hosted
    version: "2.1.15"
sdks:
  dart: ">=2.1.0-dev.5.0 <3.0.0"<|MERGE_RESOLUTION|>--- conflicted
+++ resolved
@@ -14,11 +14,7 @@
       name: analyzer
       url: "https://pub.dartlang.org"
     source: hosted
-<<<<<<< HEAD
-    version: "0.33.3+2"
-=======
     version: "0.34.1"
->>>>>>> e06cfb1a
   args:
     dependency: transitive
     description:
@@ -91,11 +87,7 @@
       name: front_end
       url: "https://pub.dartlang.org"
     source: hosted
-<<<<<<< HEAD
-    version: "0.1.6+5"
-=======
     version: "0.1.8"
->>>>>>> e06cfb1a
   glob:
     dependency: transitive
     description:
@@ -158,11 +150,7 @@
       name: kernel
       url: "https://pub.dartlang.org"
     source: hosted
-<<<<<<< HEAD
-    version: "0.3.6+5"
-=======
     version: "0.3.8"
->>>>>>> e06cfb1a
   logging:
     dependency: transitive
     description:
